--- conflicted
+++ resolved
@@ -58,12 +58,6 @@
 
 func NewKFile(Height int, Directory string, offsetCnt int) (kFile *KFile, err error) {
 	kFile = new(KFile)
-<<<<<<< HEAD
-	kFile.Cache = make(map[[32]byte]*DBBKey)
-	os.RemoveAll(Directory)                                 // Don't care if this fails; usually does
-	if err = os.Mkdir(Directory, os.ModePerm); err != nil { // Do care if Mkdir fails
-		return nil, err
-=======
 	if Height >= 0 {
 		os.RemoveAll(Directory)                                 // Don't care if this fails; usually does
 		if err = os.Mkdir(Directory, os.ModePerm); err != nil { // Do care if Mkdir fails
@@ -73,16 +67,11 @@
 	filename := kFileName
 	if Height < 0 {
 		filename = kHistory
->>>>>>> 7f1fa36e
 	}
 	kFile.Directory = Directory
 	if kFile.File, err = NewBFile(filepath.Join(Directory, filename)); err != nil {
 		return nil, err
 	}
-<<<<<<< HEAD
-	kFile.Header.Init()
-	err = kFile.WriteHeader()
-=======
 	kFile.Header.Init(Height, offsetCnt)
 	kFile.WriteHeader()
 	kFile.Cache = make(map[[32]byte]*DBBKey)
@@ -93,7 +82,6 @@
 		}
 	}
 
->>>>>>> 7f1fa36e
 	return kFile, err
 }
 
@@ -192,13 +180,8 @@
 		return nil, err
 	}
 
-<<<<<<< HEAD
-	var dbKey DBBKey             //          Search the keys by unmarshaling each key as we search
-	for len(keys) >= DBKeySize { //          Search all DBBKey entries, note they are not sorted.
-=======
 	var dbKey DBBKey                 //          Search the keys by unmarshaling each key as we search
 	for len(keys) >= DBKeyFullSize { //          Search all DBBKey entries, note they are not sorted.
->>>>>>> 7f1fa36e
 		if [32]byte(keys) == Key {
 			if _, err := dbKey.Unmarshal(keys); err != nil {
 				return nil, err
@@ -327,15 +310,11 @@
 		return nil, nil, err
 	}
 
-<<<<<<< HEAD
 	// TODO: Use ReadAt
-	_, err = k.File.File.Seek(HeaderSize, io.SeekStart)
+	_, err = k.File.File.Seek(int64(k.HeaderSize), io.SeekStart)
 	if err != nil {
 		return nil, nil, err
 	}
-=======
-	k.File.File.Seek(int64(k.HeaderSize), io.SeekStart)
->>>>>>> 7f1fa36e
 	keyEntriesBytes, err := io.ReadAll(k.File.File)
 	if err != nil {
 		return nil, nil, err
