package blockchainDB

import (
	"os"
	"testing"

	"github.com/stretchr/testify/assert"
	"github.com/stretchr/testify/require"
)

func Test_dBBkey(t *testing.T) {

	const numTests = 1000

<<<<<<< HEAD
	k := fr.NextHash()
	b := dbbKey.Bytes(k)
	nk, dbbKey2, err := GetDBBKey(b)
	assert.NoError(t, err, "should un-marshal")
	assert.Equal(t, k, nk, "Keys should be the same")
	assert.Equal(t, dbbKey2.Offset, dbbKey.Offset, "Offset should be the same")
	assert.Equal(t, dbbKey2.Length, dbbKey.Length, "Length should be the same")
}

func BenchmarkDBBKey(b *testing.B) {
	// Base: 6.509 ns/op
	var db DBBKey
	var c [50]byte
	var addr [32]byte
	for range b.N {
		db.WriteTo(addr, &c)
	}
	require.Equal(b, make([]byte, len(c)), c[:])
}

func BenchmarkKeyWrite(b *testing.B) {
	fr := NewFastRandom([]byte{1})
	keys := make([][32]byte, 1_000_000)
	keyValues := make(map[[32]byte]DBBKey, 1_000_000)
	for i := range keys {
		keys[i] = fr.NextHash()
		keyValues[keys[i]] = DBBKey{
			Offset: uint64(i) * 100,
			Length: 1000,
		}
	}

	null, err := os.Create(os.DevNull)
	require.NoError(b, err)

	// This is a copy of the inner loop of KFile.Close
	// Write all the keys following the Header

	// Apparently the compiler is smart enough to inline Bytes and realize that
	// the buffer does not escape, so there's no difference between Bytes and
	// WriteTo

	b.Run("Bytes", func(b *testing.B) {
		b.SetBytes(int64(len(keys)))
		for range b.N {
			for _, key := range keys {
				keyB := keyValues[key].Bytes(key)
				null.Write(keyB)
			}
		}
	})

	b.Run("WriteTo", func(b *testing.B) {
		b.SetBytes(int64(len(keys)))
		for range b.N {
			var buf [50]byte
			for _, key := range keys {
				keyValues[key].WriteTo(key, &buf)
				null.Write(buf[:])
			}
		}
	})

	b.Run("Block", func(b *testing.B) {
		b.SetBytes(int64(len(keys)))
		for range b.N {
			const N = 2 << 10
			var buf [50 * N]byte
			for i := 0; i < len(keys); i += N {
				n := N
				if n >= len(keys[i:]) {
					n = len(keys[i:])
				}
				for j, key := range keys[i : i+n] {
					keyValues[key].WriteTo(key, (*[50]byte)(buf[j*50:]))
				}
				null.Write(buf[:n*50])
			}
		}
	})
=======
	fr := NewFastRandom([]byte{1})
	for i := 0; i < numTests; i++ {
		dbbKey := new(DBBKey)
		dbbKey.Length = uint64(fr.UintN(100 + 100))
		dbbKey.Offset = uint64(fr.UintN(100000))

		k := fr.NextHash()
		b := dbbKey.Bytes(k)
		nk, dbbKey2, err := GetDBBKey(b)
		assert.NoError(t, err, "should un-marshal")
		assert.Equal(t, k, nk, "Keys should be the same")
		assert.Equal(t, dbbKey2.Offset, dbbKey.Offset, "Offset should be the same")
		assert.Equal(t, dbbKey2.Length, dbbKey.Length, "Length should be the same")
	}
>>>>>>> 7f1fa36e
}<|MERGE_RESOLUTION|>--- conflicted
+++ resolved
@@ -12,14 +12,20 @@
 
 	const numTests = 1000
 
-<<<<<<< HEAD
-	k := fr.NextHash()
-	b := dbbKey.Bytes(k)
-	nk, dbbKey2, err := GetDBBKey(b)
-	assert.NoError(t, err, "should un-marshal")
-	assert.Equal(t, k, nk, "Keys should be the same")
-	assert.Equal(t, dbbKey2.Offset, dbbKey.Offset, "Offset should be the same")
-	assert.Equal(t, dbbKey2.Length, dbbKey.Length, "Length should be the same")
+	fr := NewFastRandom([]byte{1})
+	for i := 0; i < numTests; i++ {
+		dbbKey := new(DBBKey)
+		dbbKey.Length = uint64(fr.UintN(100 + 100))
+		dbbKey.Offset = uint64(fr.UintN(100000))
+
+		k := fr.NextHash()
+		b := dbbKey.Bytes(k)
+		nk, dbbKey2, err := GetDBBKey(b)
+		assert.NoError(t, err, "should un-marshal")
+		assert.Equal(t, k, nk, "Keys should be the same")
+		assert.Equal(t, dbbKey2.Offset, dbbKey.Offset, "Offset should be the same")
+		assert.Equal(t, dbbKey2.Length, dbbKey.Length, "Length should be the same")
+	}
 }
 
 func BenchmarkDBBKey(b *testing.B) {
@@ -93,20 +99,4 @@
 			}
 		}
 	})
-=======
-	fr := NewFastRandom([]byte{1})
-	for i := 0; i < numTests; i++ {
-		dbbKey := new(DBBKey)
-		dbbKey.Length = uint64(fr.UintN(100 + 100))
-		dbbKey.Offset = uint64(fr.UintN(100000))
-
-		k := fr.NextHash()
-		b := dbbKey.Bytes(k)
-		nk, dbbKey2, err := GetDBBKey(b)
-		assert.NoError(t, err, "should un-marshal")
-		assert.Equal(t, k, nk, "Keys should be the same")
-		assert.Equal(t, dbbKey2.Offset, dbbKey.Offset, "Offset should be the same")
-		assert.Equal(t, dbbKey2.Length, dbbKey.Length, "Length should be the same")
-	}
->>>>>>> 7f1fa36e
 }